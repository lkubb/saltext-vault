--- conflicted
+++ resolved
@@ -30,10 +30,7 @@
 
 
     .. code-block:: yaml
-<<<<<<< HEAD
-=======
 
->>>>>>> 335c776d
         demo-policy:
           vault.policy_present:
             - name: foo/bar
